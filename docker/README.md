--- conflicted
+++ resolved
@@ -121,11 +121,7 @@
 ## 📦 Package Versions
 
 All Docker images use consistent, up-to-date versions:
-<<<<<<< HEAD
-- PraisonAI: `>=2.2.26`
-=======
 - PraisonAI: `>=2.2.28`
->>>>>>> ec18d4af
 - PraisonAI Agents: `>=0.0.92`
 - Python: `3.11-slim`
 
@@ -222,11 +218,7 @@
 ### Version Pinning
 To use specific versions, update the Dockerfile:
 ```dockerfile
-<<<<<<< HEAD
-RUN pip install "praisonai==2.2.26" "praisonaiagents==0.0.92"
-=======
 RUN pip install "praisonai==2.2.28" "praisonaiagents==0.0.92"
->>>>>>> ec18d4af
 ```
 
 ## 🌐 Production Deployment
